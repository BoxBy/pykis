--- conflicted
+++ resolved
@@ -136,13 +136,8 @@
 price = 100000      # 매수 가격 예시. 가격이 0 이하인 경우 시장가로 매수
 amount = 1          # 주문 수량
 
-<<<<<<< HEAD
-# 종목코드 ticker인 국내 주식 1주 매수 주문 
-api.buy_kr_stock(ticker, 1, price=price)
-=======
 # 삼성전자 1주를 지정가로 매수 주문 
 api.buy_kr_stock(ticker, amount, price=price)
->>>>>>> a48ca6a0
 ```
 
 #### 국내 주식 매도 주문 
@@ -151,13 +146,8 @@
 price = 100000      # 매도 가격 예시. 가격이 0 이하인 경우 시장가로 매도
 amount = 1          # 주문 수량
 
-<<<<<<< HEAD
-# 종목코드 ticker인 국내 주식 1주를 지정가로 매도 주문 
-api.sell_kr_stock(ticker, 1, price=price)
-=======
 # 삼성전자 1주를 지정가로 매도 주문 
 api.sell_kr_stock(ticker, amount, price=price)
->>>>>>> a48ca6a0
 ```
 
 #### 정정/취소 가능한 국내 주식 주문 조회
